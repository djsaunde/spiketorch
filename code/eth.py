import os
import sys
import time
import torch
import timeit
import argparse
import numpy as np
import pickle as p
import pandas as pd
import matplotlib.pyplot as plt

from struct import unpack
from torchvision import datasets
from mpl_toolkits.axes_grid1 import make_axes_locatable

from util import *

data_path = os.path.join('..', 'data')
params_path = os.path.join('..', 'params')
assign_path = os.path.join('..', 'assignments')
results_path = os.path.join('..', 'results')

for path in [ params_path, assign_path, results_path ]:
	if not os.path.isdir(path):
		os.makedirs(path)

np.set_printoptions(threshold=np.nan, linewidth=200)
np.warnings.filterwarnings('ignore')
torch.set_printoptions(threshold=np.nan, linewidth=100, edgeitems=10)


class ETH:
	'''
	Replication of the spiking neural network model from "Unsupervised learning of digit
	recognition using spike-timing-dependent plasticity"
	(https://www.frontiersin.org/articles/10.3389/fncom.2015.00099/full#).
	'''
	def __init__(self, seed=0, n_input=784, n_neurons=100, n_examples=(10000, 10000), dt=1, lrs=(1e-4, 1e-2), \
				c_inhib=17.4, sim_times=(350, 150, 350, 150), stdp_times=(20, 20), update_interval=100, wmax=1.0, gpu='True'):
		'''
		Constructs the network based on chosen parameters.

		Arguments:
			- seed: Sets the random number generator sequence.
			- n_neurons: Number of neurons in both excitatory and inhibitory populations.
			- n_input: Number of input neurons (corresponds to dimensionality of image).
			- n_examples: Tuple of (n_train, n_test); the number of examples to train and test on.
			- dt: Simulation time step; e.g., 0.5ms.
			- lrs: Tuple of (nu_pre, nu_post); pre- and post-synaptic learning rates.
			- c_inhib: Strength of synapses from inhibitory to excitatory layer.
			- sim_times: Tuple of (train_time, train_rest, test_time, test_rest). Specifies
				how many time steps are used for each training and test examples and rest periods.
			- stdp_times: Tuple of (tc_pre, tc_post); gives STDP window times constants for pre-
				and post-synaptic updates.
		'''
		# Set class attributes.
		self.n_input = n_input
		self.n_input_sqrt = int(np.sqrt(n_input))
		self.n_neurons = n_neurons
		self.n_neurons_sqrt = int(np.sqrt(n_neurons))
		self.n_examples = n_examples
		self.dt = dt
		self.lrs = { 'nu_pre' : lrs[0], 'nu_post' : lrs[1] }
		self.c_inhib = c_inhib
		self.sim_times = { 'train_time' : sim_times[0], 'train_rest' : sim_times[1], \
							'test_time' : sim_times[2], 'test_rest' : sim_times[3] }
		self.stdp_times = { 'X' : dt / stdp_times[0], 'Ae' : dt / stdp_times[1] }
		self.gpu = gpu == 'True' and torch.cuda.is_available()

		torch.manual_seed(seed)

		if self.gpu:
			torch.set_default_tensor_type('torch.cuda.FloatTensor')
			torch.cuda.manual_seed_all(seed)

		# Generic filename for saving out weights and other parameters. 
		self.fname = '_'.join([ str(n_neurons), str(n_train), str(seed) ])

		# Population names.
		self.populations = ['Ae', 'Ai']
		self.stdp_populations = ['X', 'Ae']

		# Assignments and performance monitoring update interval.
		self.update_interval = update_interval

		# Excitatory neuron assignments.
		if mode == 'train':
			self.assignments = -1 * torch.ones(n_neurons)
		elif mode == 'test':
			self.assignments = torch.from_numpy(load_assignments('.'.join(['_'.join(['assignments', self.fname]), 'npy']))).cuda()

		# Instantiate weight matrices.
		if mode == 'train':
			self.W = { 'X_Ae' : (torch.rand(n_input, n_neurons) + 0.01) * 0.3, \
						'Ae_Ai' : torch.diag(22.5 * torch.ones(n_neurons)), \
						'Ai_Ae' : c_inhib * torch.ones([n_neurons, n_neurons]) \
								- torch.diag(c_inhib * torch.ones(n_neurons)) }
		elif mode == 'test':
			self.W = { 'X_Ae' : torch.from_numpy(load_params('.'.join(['_'.join(['X_Ae', self.fname]), 'npy']))).cuda(), \
						'Ae_Ai' : torch.diag(22.5 * torch.ones(n_neurons)), \
						'Ai_Ae' : c_inhib * torch.ones([n_neurons, n_neurons]) \
								- torch.diag(c_inhib * torch.ones(n_neurons)) }

		# Simulation parameters.
		# Rest (decay towards) voltages.
		self.rest = { 'Ae' : -65.0, 'Ai' : -60.0 }
		# Reset (after spike) voltages.
		self.reset = { 'Ae' : -65.0, 'Ai' : -45.0 }
		# Threshold voltages.
		self.threshold = { 'Ae' : -52.0, 'Ai' : -40.0 }
		# Neuron refractory periods in milliseconds.
		self.refractory = { 'Ae' : 5, 'Ai' : 2 }
		# Adaptive threshold time constant and step increase.
		self.theta_decay = 1 / 1e7
		self.theta_plus = 0.1
		# Population-level decay constants.
		self.v_decay = { 'Ae' : 1 / 100, 'Ai' : 1 / 10 }
		# Voting schemes.
		self.voting_schemes = [ 'all' ]
		# Network performances indexed by voting schemes.
		self.performances = { scheme : [] for scheme in self.voting_schemes }
		# Excitatory neuron average rates per category.
		self.rates = torch.zeros([self.n_neurons, 10])
		# Etc.
		self.intensity = 1
		self.wmax = wmax
		self.norm = 78.0 * wmax

		# Instantiate neuron state variables.
		# Neuron voltages.
		self.v = { 'Ae' : self.rest['Ae'] * torch.ones(n_neurons), 'Ai' : self.rest['Ai'] * torch.ones(n_neurons) }
		# Spike occurrences.
		self.s = { 'X' : torch.zeros(n_input), 'Ae' : torch.zeros(n_neurons), 'Ai' : torch.zeros(n_neurons) }
		# Synaptic traces (used for STDP calculations).
		self.a = { 'X' : torch.zeros(n_input), 'Ae' : torch.zeros(n_neurons) }
		# Adaptive additive threshold parameters (used in excitatory layer).
		if mode == 'train':
			self.theta = torch.zeros(n_neurons)
		elif mode == 'test':
			self.theta = torch.from_numpy(load_params('.'.join(['_'.join(['theta', self.fname]), 'npy']))).cuda()
		# Refractory period counters.
		self.refrac_count = { 'Ae' : torch.zeros(n_neurons), 'Ai' : torch.zeros(n_neurons) }


	def run(self, mode, inpt, time):
		'''
		Runs the network on a single input for some time.

		Arguments:
			- mode (str): Whether we are in test or training mode.
					Affects whether to adaptive network parameters. 
			- inpt (numpy.ndarray): Network input, encoded as Poisson
					spike trains. Has shape (time, self.n_input).
			- time (int): How many simulation time steps to run.

		Returns:
			State variables recorded over the simulation iteration.
		'''
		# Convert input numpy.ndarray to torch.Tensor
		if self.gpu:
			inpt = torch.from_numpy(inpt).cuda()
		else:
			inpt = torch.from_numpy(inpt)

		# Records network state variables for plotting purposes.
		spikes = { pop : torch.zeros([time, self.n_neurons]).byte() for pop in self.populations }

		# Run simulation for `time` simulation steps.
		for timestep in range(time):
			# Get input spikes for this timestep.
			self.s['X'] = inpt[timestep, :]

			# Decrement refractory counters.
			self.refrac_count['Ae'][self.refrac_count['Ae'] != 0] -= 1
			self.refrac_count['Ai'][self.refrac_count['Ai'] != 0] -= 1

			# Check for spiking neurons.
			self.s['Ae'] = (self.v['Ae'] >= self.threshold['Ae'] + self.theta) * (self.refrac_count['Ae'] == 0)
			self.s['Ai'] = (self.v['Ai'] >= self.threshold['Ai']) * (self.refrac_count['Ai'] == 0)

			# Reset refractory periods for spiked neurons.
			self.refrac_count['Ae'][self.s['Ae']] = self.refractory['Ae']
			self.refrac_count['Ai'][self.s['Ai']] = self.refractory['Ai']

			# Update adaptive thresholds.
			self.theta[self.s['Ae']] += self.theta_plus

			# Record neuron spiking.
			spikes['Ae'][timestep, :] = self.s['Ae']
			spikes['Ai'][timestep, :] = self.s['Ai']

			# Setting synaptic traces.
			self.a['X'][self.s['X'].byte()] = 1.0
			self.a['Ae'][self.s['Ae'].byte()] = 1.0

			# Reset neurons above their threshold voltage.
			self.v['Ae'][self.s['Ae']] = self.reset['Ae']
			self.v['Ai'][self.s['Ai']] = self.reset['Ai']

			# Integrate input and decay voltages.
			self.v['Ae'] += self.s['X'].float() @ self.W['X_Ae'] - self.s['Ai'].float() @ self.W['Ai_Ae']
			self.v['Ae'] -= self.v_decay['Ae'] * (self.v['Ae'] - self.rest['Ae'])
			self.v['Ai'] += self.s['Ae'].float() @ self.W['Ae_Ai']
			self.v['Ai'] -= self.v_decay['Ai'] * (self.v['Ai'] - self.rest['Ai'])

			if mode == 'train':
				# Perform STDP weight update.
				# Post-synaptic.
				self.W['X_Ae'] += self.lrs['nu_post'] * (self.a['X'].view(self.n_input, 1) * self.s['Ae'].float().view(1, self.n_neurons))
				# Pre-synaptic.
				self.W['X_Ae'] -= self.lrs['nu_pre'] * (self.s['X'].float().view(self.n_input, 1) * self.a['Ae'].view(1, self.n_neurons))

				# Ensure that weights are within [0, self.wmax].
				self.W['X_Ae'] = torch.clamp(self.W['X_Ae'], 0, self.wmax)

				# Decay synaptic traces.
				self.a['X'] -= self.stdp_times['X'] * self.a['X']
				self.a['Ae'] -= self.stdp_times['Ae'] * self.a['Ae']
			
				# Decay adaptive thresholds.
				self.theta -= self.theta_decay * self.theta

		# Normalize weights after one iteration.
		self.normalize_weights()

		# Return excitatory spiking activity.
		if self.gpu:
			return { pop : spikes[pop].cpu().numpy() for pop in self.populations }
		else:
			return { pop : spikes[pop].numpy() for pop in self.populations }

	
	def _reset(self):
		'''
		Reset relevant state variables after a single iteration.
		'''
		# Voltages.
		self.v['Ae'][:] = self.rest['Ae']
		self.v['Ai'][:] = self.rest['Ai']

		# Synaptic traces.
		self.a['X'][:] = 0
		self.a['Ae'][:] = 0


	def get_weights(self):
		if self.gpu:
			return self.W['X_Ae'].cpu().numpy()
		else:
			return self.W['X_Ae'].numpy()


	def get_theta(self):
		if self.gpu:
			return self.theta.cpu().numpy()
		else:
			return self.theta.numpy()


	def get_assignments(self):
		if self.gpu:
			return self.assignments.cpu().numpy()
		else:
			return self.assignments.numpy()


	def normalize_weights(self):
		'''
		Normalize weights on synpases from input to excitatory layer.
		'''
		self.W['X_Ae'] *= self.norm / self.W['X_Ae'].sum(0).view(1, -1)


	def assign_labels(self, inputs, outputs):
		'''
		Given the excitatory neuron firing history, assign them class labels.
		'''
		if self.gpu:
			inputs = torch.from_numpy(inputs).cuda()
			outputs = torch.from_numpy(outputs).cuda()
		else:
			inputs = torch.from_numpy(inputs)
			outputs = torch.from_numpy(outputs)

		outputs = outputs.float()

		# Loop over all target categories.
		for j in range(10):
			# Count the number of inputs having this target.
			n_inputs = torch.nonzero(inputs == j).numel()
			if n_inputs > 0:
				# Get indices of inputs with this category.
				idxs = torch.nonzero((inputs == j).long().view(-1)).view(-1)
				# Calculate average firing rate per neuron, per category.
				self.rates[:, j] = 0.9 * self.rates[:, j] + torch.sum(outputs[idxs], 0) / n_inputs

		# Assignments of neurons are the categories for which they fire the most. 
		self.assignments = torch.max(self.rates, 1)[1]


	def classify(self, spikes):
		'''
		Given the neuron assignments and the network spiking
		activity, make predictions about the data targets.
		'''
		if self.gpu:
			spikes = torch.from_numpy(spikes).cuda()
		else:
			spikes = torch.from_numpy(spikes)

		spikes = spikes.sum(0)

		predictions = {}
		for scheme in self.voting_schemes:
			rates = torch.zeros(10)

			if scheme == 'all':
				for idx in range(10):
					n_assigns = torch.nonzero(self.assignments == idx).numel()
					
					if n_assigns > 0:
						idxs = torch.nonzero((self.assignments == idx).long().view(-1)).view(-1)
						rates[idx] = torch.sum(spikes[idxs]) / n_assigns

			predictions[scheme] = torch.sort(rates, dim=0, descending=True)[1]

		return predictions


if __name__ =='__main__':
	parser = argparse.ArgumentParser(description='ETH (with LIF neurons) SNN toy model simulation implemented with PyTorch.')
	parser.add_argument('--seed', type=int, default=0)
	parser.add_argument('--mode', type=str, default='train')
	parser.add_argument('--n_input', type=int, default=784)
	parser.add_argument('--n_neurons', type=int, default=100)
	parser.add_argument('--n_train', type=int, default=10000)
	parser.add_argument('--n_test', type=int, default=10000)
	parser.add_argument('--update_interval', type=int, default=250)
	parser.add_argument('--dt', type=float, default=1)
	parser.add_argument('--nu_pre', type=float, default=1e-4)
	parser.add_argument('--nu_post', type=float, default=1e-2)
	parser.add_argument('--c_inhib', type=float, default=17.4)
	parser.add_argument('--train_time', type=int, default=350)
	parser.add_argument('--train_rest', type=int, default=150)
	parser.add_argument('--test_time', type=int, default=350)
	parser.add_argument('--test_rest', type=int, default=150)
	parser.add_argument('--tc_pre', type=int, default=20)
	parser.add_argument('--tc_post', type=int, default=20)
	parser.add_argument('--wmax', type=float, default=1.0)
	parser.add_argument('--gpu', type=str, default='True')
	parser.add_argument('--plot', type=str, default='False')

	# Place parsed arguments in local scope.
	args = parser.parse_args()
	args = vars(args)
	locals().update(args)

	# Print out argument values.
	print('\nOptional argument values:')
	for key, value in args.items():
		print('-', key, ':', value)

	print('\n')

	# Convert string arguments into boolean datatype.
	plot = plot == 'True'

	# Set random number generator.
	np.random.seed(seed)

	# Initialize the spiking neural network.
	network = ETH(seed, n_input, n_neurons, (n_train, n_test), dt, (nu_pre, nu_post), c_inhib, \
		(train_time, train_rest, test_time, test_rest), (tc_pre, tc_post), update_interval, wmax, gpu)

	# Get training, test data from disk.
	if mode == 'train':
		data = get_labeled_data('train', train=True)
	elif mode == 'test':
		data = get_labeled_data('test', train=False)

	# Convert data into torch Tensors.
	if mode == 'train':
		X, y = data['X'], data['y']
	elif mode == 'test':
		X, y = data['X'], data['y']

	# Count spikes from each neuron on each example (between update intervals).
	spike_monitor = np.zeros([network.update_interval, network.n_neurons])

	# Keep track of correct classifications for performance monitoring.
	correct = { scheme : 0 for scheme in network.voting_schemes }
	total_correct = { scheme : 0 for scheme in network.voting_schemes }

	if mode == 'train':
		image_time = network.sim_times['train_time']
		rest_time = network.sim_times['train_rest']
	elif mode == 'test':
		image_time = network.sim_times['test_time']
		rest_time = network.sim_times['test_rest']

	# Special "zero data" used for network rest period between examples.
	zero_data = np.zeros([rest_time, n_input])

	# Run network simulation.
	plt.ion()
	best_accuracy = 0
	start = timeit.default_timer()
	iter_start = timeit.default_timer()
<<<<<<< HEAD
	
=======

>>>>>>> 00b6d52e
	if mode == 'train':
		n_samples = n_train
	elif mode == 'test':
		n_samples = n_test

	for idx in range(n_samples):
<<<<<<< HEAD
		image, target = X[idx], y[idx]
=======
		image, target = X[idx % X.shape[0]], y[idx % X.shape[0]]
>>>>>>> 00b6d52e

		if mode == 'train':
			if idx > 0 and idx % network.update_interval == 0:
				# Assign labels to neurons based on network spiking activity.
				network.assign_labels(y[idx - network.update_interval : idx], spike_monitor)

				# Assess performance of network on last `update_interval` examples.
				print()
				for scheme in network.performances.keys():
					network.performances[scheme].append(correct[scheme] / update_interval)  # Calculate percent correctly classified.
					correct[scheme] = 0  # Reset number of correct examples.
					print(scheme, ':', network.performances[scheme])

					# Save best accuracy.
					if network.performances[scheme][-1] > best_accuracy:
						best_accuracy = network.performances[scheme][-1]
						save_params(network.get_weights(), '.'.join(['_'.join(['X_Ae', network.fname]), 'npy']))
						save_params(network.get_theta(), '.'.join(['_'.join(['theta', network.fname]), 'npy']))
						save_assignments(network.get_assignments(), '.'.join(['_'.join(['assignments', network.fname]), 'npy']))

				print()

		# Print progress through dataset.
		if idx % 10 == 0:
			if mode == 'train':
				print('Training progress: (%d / %d) - Elapsed time: %.4f' % (idx, n_train, timeit.default_timer() - start))
			elif mode == 'test':
				print('Test progress: (%d / %d) - Elapsed time: %.4f' % (idx, n_test, timeit.default_timer() - start))

			start = timeit.default_timer()

		# Encode current input example as Poisson spike trains. 
		inpt = generate_spike_train(image, network.intensity, image_time)

		# Run network on Poisson-encoded image data.
		spikes = network.run(mode=mode, inpt=inpt, time=image_time)

		# Re-run image if there isn't any network activity.
		n_retries = 0
		while np.count_nonzero(spikes['Ae']) < 5 and n_retries < 3:
			network.intensity += 1; n_retries += 1
			inpt = generate_spike_train(image, network.intensity, image_time)
			spikes = network.run(mode=mode, inpt=inpt, time=image_time)

		# Reset input intensity after any retries.
		network.intensity = 1

		# Classify network output (spikes) based on historical spiking activity.
		predictions = network.classify(spikes['Ae'])

		# If correct, increment counter variable.
		for scheme in predictions.keys():
			if predictions[scheme][0] == target[0]:
				correct[scheme] += 1
				total_correct[scheme] += 1

		# Run zero image on network for `rest_time`.
		network._reset()

		# Add spikes from this iteration to the spike monitor
		spike_monitor[idx % network.update_interval] = np.sum(spikes['Ae'], axis=0)

		# Optionally plot the excitatory, inhibitory spiking.
		if plot:
			if idx == 0:
				# Create figure for input image and corresponding spike trains.
				input_figure, [ax0, ax1, ax2] = plt.subplots(1, 3, figsize=(12, 6))
				im0 = ax0.imshow(image.reshape(network.n_input_sqrt, network.n_input_sqrt), cmap='binary')
				ax0.set_title('Original MNIST digit (Iteration %d)' % idx)
				im1 = ax1.imshow(np.sum(inpt, axis=0).reshape(network.n_input_sqrt, network.n_input_sqrt), cmap='binary')
				ax1.set_title('Sum of spike trains')
				im2 = ax2.imshow(inpt.T, cmap='binary')
				ax2.set_title('Poisson spiking representation')

				plt.tight_layout()

				# Create figure for excitatory and inhibitory neuron populations.
				spike_figure, [ax3, ax4] = plt.subplots(2, figsize=(10, 5))
				im3 = ax3.imshow(spikes['Ae'].T, cmap='binary')
				ax3.set_title('Excitatory spikes')
				im4 = ax4.imshow(spikes['Ai'].T, cmap='binary')
				ax4.set_title('Inhibitory spikes')

				plt.tight_layout()

				# Create figure for input to excitatory weights and excitatory neuron assignments.
				weights_figure, [ax5, ax6] = plt.subplots(1, 2, figsize=(10, 6))
				square_weights = get_square_weights(network.get_weights(), network.n_input_sqrt, network.n_neurons_sqrt)

				im5 = ax5.imshow(square_weights, cmap='hot_r', vmin=0, vmax=network.wmax)
				ax5.set_title('Input to excitatory weights')
				
				color = plt.get_cmap('RdBu', 11)
				assignments = network.get_assignments().reshape([network.n_neurons_sqrt, network.n_neurons_sqrt]).T
				im6 = ax6.matshow(assignments, cmap=color, vmin=-1.5, vmax=9.5)
				ax6.set_title('Neuron labels')

				div5 = make_axes_locatable(ax5)
				div6 = make_axes_locatable(ax6)
				cax5 = div5.append_axes("right", size="5%", pad=0.05)
				cax6 = div6.append_axes("right", size="5%", pad=0.05)

				plt.colorbar(im5, cax=cax5)
				plt.colorbar(im6, cax=cax6, ticks=np.arange(-1, 10))

				plt.tight_layout()

				# Create figure to display plots of training accuracy over time.
				if mode == 'train':
					perf_figure, ax11 = plt.subplots()
					for scheme in network.voting_schemes:
						ax11.plot(range(len(network.performances[scheme])), network.performances[scheme], label=scheme)

					ax11.set_xlim([0, n_train / update_interval + 1])
					ax11.set_ylim([0, 1])
					ax11.set_title('Network performance')
					ax11.legend()
			else:
				# Re-draw plotting data after each iteration.
				im0.set_data(image.reshape(network.n_input_sqrt, network.n_input_sqrt))
				im1.set_data(np.sum(inpt, axis=0).reshape(network.n_input_sqrt, network.n_input_sqrt))
				im2.set_data(inpt.T)
				im3.set_data(spikes['Ae'].T)
				im4.set_data(spikes['Ai'].T)

				square_weights = get_square_weights(network.get_weights(), network.n_input_sqrt, network.n_neurons_sqrt)
				
				im5.set_data(square_weights)

				assignments = network.get_assignments().reshape([network.n_neurons_sqrt, network.n_neurons_sqrt]).T
				im6.set_data(assignments)

				if mode == 'train':
					ax11.clear()
					for scheme in network.voting_schemes:
						ax11.plot(range(len(network.performances[scheme])), network.performances[scheme], label=scheme)

					ax11.set_xlim([0, n_train / update_interval])
					ax11.set_ylim([0, 1])
					ax11.set_title('Network performance')
					ax11.legend()

				# Update title of input digit plot to reflect current iteration.
				ax0.set_title('Original MNIST digit (Iteration %d)' % idx)
			
			plt.pause(1e-8)

	results = {}
	for scheme in network.voting_schemes:
		if mode == 'train':
			results[scheme] = 100 * total_correct[scheme] / n_train
			print('Training accuracy for voting scheme %s:' % scheme, results[scheme])
		elif mode == 'test':
			results[scheme] = 100 * total_correct[scheme] / n_test
			print('Test accuracy for voting scheme %s:' % scheme, results[scheme])

	# Save out network parameters and assignments for the test phase.
	if mode == 'train':
		save_params(network.get_weights(), '.'.join(['_'.join(['X_Ae', network.fname]), 'npy']))
		save_params(network.get_theta(), '.'.join(['_'.join(['theta', network.fname]), 'npy']))
		save_assignments(network.get_assignments(), '.'.join(['_'.join(['assignments', network.fname]), 'npy']))

	if mode == 'test':
		results = pd.DataFrame([ [ network.fname ] + list(results.values()) ], \
									columns=[ 'Parameters' ] + list(results.keys()))

		results_fname = '_'.join([str(n_neurons), str(n_train), 'results.csv'])
		if not results_fname in os.listdir(results_path):
			results.to_csv(os.path.join(results_path, results_fname), index=False)
		else:
			all_results = pd.read_csv(os.path.join(results_path, results_fname))
			all_results = pd.concat([all_results, results], ignore_index=True)
			all_results.to_csv(os.path.join(results_path, results_fname), index=False)<|MERGE_RESOLUTION|>--- conflicted
+++ resolved
@@ -406,22 +406,14 @@
 	best_accuracy = 0
 	start = timeit.default_timer()
 	iter_start = timeit.default_timer()
-<<<<<<< HEAD
 	
-=======
-
->>>>>>> 00b6d52e
 	if mode == 'train':
 		n_samples = n_train
 	elif mode == 'test':
 		n_samples = n_test
 
 	for idx in range(n_samples):
-<<<<<<< HEAD
-		image, target = X[idx], y[idx]
-=======
 		image, target = X[idx % X.shape[0]], y[idx % X.shape[0]]
->>>>>>> 00b6d52e
 
 		if mode == 'train':
 			if idx > 0 and idx % network.update_interval == 0:
