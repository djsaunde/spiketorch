import os
import sys
import time
import torch
import timeit
import argparse
import numpy as np
import pickle as p
import pandas as pd
import matplotlib.pyplot as plt

from struct import unpack
from torchvision import datasets
from mpl_toolkits.axes_grid1 import make_axes_locatable

from util import *

data_path = os.path.join('..', 'data')
params_path = os.path.join('..', 'params')
assign_path = os.path.join('..', 'assignments')
results_path = os.path.join('..', 'results')

for path in [ params_path, assign_path, results_path ]:
	if not os.path.isdir(path):
		os.makedirs(path)

np.set_printoptions(threshold=np.nan, linewidth=200)
np.warnings.filterwarnings('ignore')
torch.set_printoptions(threshold=np.nan, linewidth=100, edgeitems=10)


class ETH:
	'''
	Replication of the spiking neural network model from "Unsupervised learning of digit
	recognition using spike-timing-dependent plasticity"
	(https://www.frontiersin.org/articles/10.3389/fncom.2015.00099/full#).
	'''
	def __init__(self, seed=0, n_input=784, n_neurons=100, n_examples=(10000, 10000), dt=1, lrs=(1e-4, 1e-2), \
				c_inhib=17.4, sim_times=(350, 150, 350, 150), stdp_times=(20, 20), update_interval=100, wmax=1.0, gpu='True'):
		'''
		Constructs the network based on chosen parameters.

		Arguments:
			- seed: Sets the random number generator sequence.
			- n_neurons: Number of neurons in both excitatory and inhibitory populations.
			- n_input: Number of input neurons (corresponds to dimensionality of image).
			- n_examples: Tuple of (n_train, n_test); the number of examples to train and test on.
			- dt: Simulation time step; e.g., 0.5ms.
			- lrs: Tuple of (nu_pre, nu_post); pre- and post-synaptic learning rates.
			- c_inhib: Strength of synapses from inhibitory to excitatory layer.
			- sim_times: Tuple of (train_time, train_rest, test_time, test_rest). Specifies
				how many time steps are used for each training and test examples and rest periods.
			- stdp_times: Tuple of (tc_pre, tc_post); gives STDP window times constants for pre-
				and post-synaptic updates.
		'''
		# Set class attributes.
		self.n_input = n_input
		self.n_input_sqrt = int(np.sqrt(n_input))
		self.n_neurons = n_neurons
		self.n_neurons_sqrt = int(np.sqrt(n_neurons))
		self.n_examples = n_examples
		self.dt = dt
		self.lrs = { 'nu_pre' : lrs[0], 'nu_post' : lrs[1] }
		self.c_inhib = c_inhib
		self.sim_times = { 'train_time' : sim_times[0], 'train_rest' : sim_times[1], \
							'test_time' : sim_times[2], 'test_rest' : sim_times[3] }
		self.stdp_times = { 'X' : dt / stdp_times[0], 'Ae' : dt / stdp_times[1] }
		self.gpu = gpu == 'True' and torch.cuda.is_available()

		torch.manual_seed(seed)

		if self.gpu:
			torch.set_default_tensor_type('torch.cuda.FloatTensor')
			torch.cuda.manual_seed_all(seed)

		# Generic filename for saving out weights and other parameters. 
		self.fname = '_'.join([ str(n_neurons), str(n_train), str(seed) ])

		# Population names.
		self.populations = ['Ae', 'Ai']
		self.stdp_populations = ['X', 'Ae']

		# Assignments and performance monitoring update interval.
		self.update_interval = update_interval

		# Excitatory neuron assignments.
		if mode == 'train':
			self.assignments = -1 * torch.ones(n_neurons)
		elif mode == 'test':
			self.assignments = torch.from_numpy(load_assignments('.'.join(['_'.join(['assignments', self.fname]), 'npy']))).cuda()

		# Instantiate weight matrices.
		if mode == 'train':
			self.W = { 'X_Ae' : (torch.rand(n_input, n_neurons) + 0.01) * 0.3, \
						'Ae_Ai' : torch.diag(22.5 * torch.ones(n_neurons)), \
						'Ai_Ae' : c_inhib * torch.ones([n_neurons, n_neurons]) \
								- torch.diag(c_inhib * torch.ones(n_neurons)) }
		elif mode == 'test':
			self.W = { 'X_Ae' : torch.from_numpy(load_params('.'.join(['_'.join(['X_Ae', self.fname]), 'npy']))).cuda(), \
						'Ae_Ai' : torch.diag(22.5 * torch.ones(n_neurons)), \
						'Ai_Ae' : c_inhib * torch.ones([n_neurons, n_neurons]) \
								- torch.diag(c_inhib * torch.ones(n_neurons)) }

		# Simulation parameters.
		# Rest (decay towards) voltages.
		self.rest = { 'Ae' : -65.0, 'Ai' : -60.0 }
		# Reset (after spike) voltages.
		self.reset = { 'Ae' : -65.0, 'Ai' : -45.0 }
		# Threshold voltages.
		self.threshold = { 'Ae' : -52.0, 'Ai' : -40.0 }
		# Neuron refractory periods in milliseconds.
		self.refractory = { 'Ae' : 5, 'Ai' : 2 }
		# Adaptive threshold time constant and step increase.
		self.theta_decay = 1 / 1e7
		self.theta_plus = 0.1
		# Population-level decay constants.
		self.v_decay = { 'Ae' : 1 / 100, 'Ai' : 1 / 10 }
		# Voting schemes.
		self.voting_schemes = [ 'all' ]
		# Network performances indexed by voting schemes.
		self.performances = { scheme : [] for scheme in self.voting_schemes }
		# Excitatory neuron average rates per category.
		self.rates = torch.zeros([self.n_neurons, 10])
		# Etc.
		self.intensity = 1
		self.wmax = wmax
		self.norm = 78.0 * wmax

		# Instantiate neuron state variables.
		# Neuron voltages.
		self.v = { 'Ae' : self.rest['Ae'] * torch.ones(n_neurons), 'Ai' : self.rest['Ai'] * torch.ones(n_neurons) }
		# Spike occurrences.
		self.s = { 'X' : torch.zeros(n_input), 'Ae' : torch.zeros(n_neurons), 'Ai' : torch.zeros(n_neurons) }
		# Synaptic traces (used for STDP calculations).
		self.a = { 'X' : torch.zeros(n_input), 'Ae' : torch.zeros(n_neurons) }
		# Adaptive additive threshold parameters (used in excitatory layer).
		if mode == 'train':
			self.theta = torch.zeros(n_neurons)
		elif mode == 'test':
			self.theta = torch.from_numpy(load_params('.'.join(['_'.join(['theta', self.fname]), 'npy']))).cuda()
		# Refractory period counters.
		self.refrac_count = { 'Ae' : torch.zeros(n_neurons), 'Ai' : torch.zeros(n_neurons) }


	def run(self, mode, inpt, time):
		'''
		Runs the network on a single input for some time.

		Arguments:
			- mode (str): Whether we are in test or training mode.
					Affects whether to adaptive network parameters. 
			- inpt (numpy.ndarray): Network input, encoded as Poisson
					spike trains. Has shape (time, self.n_input).
			- time (int): How many simulation time steps to run.

		Returns:
			State variables recorded over the simulation iteration.
		'''
		# Convert input numpy.ndarray to torch.Tensor
		if self.gpu:
			inpt = torch.from_numpy(inpt).cuda()
		else:
			inpt = torch.from_numpy(inpt)

		# Records network state variables for plotting purposes.
		spikes = { pop : torch.zeros([time, self.n_neurons]).byte() for pop in self.populations }

		# Run simulation for `time` simulation steps.
		for timestep in range(time):
			# Get input spikes for this timestep.
			self.s['X'] = inpt[timestep, :]

			# Decrement refractory counters.
			self.refrac_count['Ae'][self.refrac_count['Ae'] != 0] -= 1
			self.refrac_count['Ai'][self.refrac_count['Ai'] != 0] -= 1

			# Check for spiking neurons.
			self.s['Ae'] = (self.v['Ae'] >= self.threshold['Ae'] + self.theta) * (self.refrac_count['Ae'] == 0)
			self.s['Ai'] = (self.v['Ai'] >= self.threshold['Ai']) * (self.refrac_count['Ai'] == 0)

			# Reset refractory periods for spiked neurons.
			self.refrac_count['Ae'][self.s['Ae']] = self.refractory['Ae']
			self.refrac_count['Ai'][self.s['Ai']] = self.refractory['Ai']

			# Update adaptive thresholds.
			self.theta[self.s['Ae']] += self.theta_plus

			# Record neuron spiking.
			spikes['Ae'][timestep, :] = self.s['Ae']
			spikes['Ai'][timestep, :] = self.s['Ai']

			# Setting synaptic traces.
			self.a['X'][self.s['X'].byte()] = 1.0
			self.a['Ae'][self.s['Ae'].byte()] = 1.0

			# Reset neurons above their threshold voltage.
			self.v['Ae'][self.s['Ae']] = self.reset['Ae']
			self.v['Ai'][self.s['Ai']] = self.reset['Ai']

			# Integrate input and decay voltages.
			self.v['Ae'] += self.s['X'].float() @ self.W['X_Ae'] - self.s['Ai'].float() @ self.W['Ai_Ae']
			self.v['Ae'] -= self.v_decay['Ae'] * (self.v['Ae'] - self.rest['Ae'])
			self.v['Ai'] += self.s['Ae'].float() @ self.W['Ae_Ai']
			self.v['Ai'] -= self.v_decay['Ai'] * (self.v['Ai'] - self.rest['Ai'])

			if mode == 'train':
				# Perform STDP weight update.
				# Post-synaptic.
				self.W['X_Ae'] += self.lrs['nu_post'] * (self.a['X'].view(self.n_input, 1) * self.s['Ae'].float().view(1, self.n_neurons))
				# Pre-synaptic.
				self.W['X_Ae'] -= self.lrs['nu_pre'] * (self.s['X'].float().view(self.n_input, 1) * self.a['Ae'].view(1, self.n_neurons))

				# Ensure that weights are within [0, self.wmax].
				self.W['X_Ae'] = torch.clamp(self.W['X_Ae'], 0, self.wmax)

				# Decay synaptic traces.
				self.a['X'] -= self.stdp_times['X'] * self.a['X']
				self.a['Ae'] -= self.stdp_times['Ae'] * self.a['Ae']
			
				# Decay adaptive thresholds.
				self.theta -= self.theta_decay * self.theta

		# Normalize weights after one iteration.
		self.normalize_weights()

		# Return excitatory spiking activity.
		if self.gpu:
			return { pop : spikes[pop].cpu().numpy() for pop in self.populations }
		else:
			return { pop : spikes[pop].numpy() for pop in self.populations }

	
	def _reset(self):
		'''
		Reset relevant state variables after a single iteration.
		'''
		# Voltages.
		self.v['Ae'][:] = self.rest['Ae']
		self.v['Ai'][:] = self.rest['Ai']

		# Synaptic traces.
		self.a['X'][:] = 0
		self.a['Ae'][:] = 0


	def get_weights(self):
		if self.gpu:
			return self.W['X_Ae'].cpu().numpy()
		else:
			return self.W['X_Ae'].numpy()


	def get_theta(self):
		if self.gpu:
			return self.theta.cpu().numpy()
		else:
			return self.theta.numpy()


	def get_assignments(self):
		if self.gpu:
			return self.assignments.cpu().numpy()
		else:
			return self.assignments.numpy()


	def normalize_weights(self):
		'''
		Normalize weights on synpases from input to excitatory layer.
		'''
		self.W['X_Ae'] *= self.norm / self.W['X_Ae'].sum(0).view(1, -1)


	def assign_labels(self, inputs, outputs):
		'''
		Given the excitatory neuron firing history, assign them class labels.
		'''
		if self.gpu:
			inputs = torch.from_numpy(inputs).cuda()
			outputs = torch.from_numpy(outputs).cuda()
		else:
			inputs = torch.from_numpy(inputs)
			outputs = torch.from_numpy(outputs)

		outputs = outputs.float()

		# Loop over all target categories.
		for j in range(10):
			# Count the number of inputs having this target.
			n_inputs = torch.nonzero(inputs == j).numel()
			if n_inputs > 0:
				# Get indices of inputs with this category.
				idxs = torch.nonzero((inputs == j).long().view(-1)).view(-1)
				# Calculate average firing rate per neuron, per category.
				self.rates[:, j] = 0.9 * self.rates[:, j] + torch.sum(outputs[idxs], 0) / n_inputs

		# Assignments of neurons are the categories for which they fire the most. 
		self.assignments = torch.max(self.rates, 1)[1]


	def classify(self, spikes):
		'''
		Given the neuron assignments and the network spiking
		activity, make predictions about the data targets.
		'''
		if self.gpu:
			spikes = torch.from_numpy(spikes).cuda()
		else:
			spikes = torch.from_numpy(spikes)

		spikes = spikes.sum(0)

		predictions = {}
		for scheme in self.voting_schemes:
			rates = torch.zeros(10)

			if scheme == 'all':
				for idx in range(10):
					n_assigns = torch.nonzero(self.assignments == idx).numel()
					
					if n_assigns > 0:
						idxs = torch.nonzero((self.assignments == idx).long().view(-1)).view(-1)
						rates[idx] = torch.sum(spikes[idxs]) / n_assigns

			predictions[scheme] = torch.sort(rates, dim=0, descending=True)[1]

		return predictions


if __name__ =='__main__':
	parser = argparse.ArgumentParser(description='ETH (with LIF neurons) SNN toy model simulation implemented with PyTorch.')
	parser.add_argument('--seed', type=int, default=0)
	parser.add_argument('--mode', type=str, default='train')
	parser.add_argument('--n_input', type=int, default=784)
	parser.add_argument('--n_neurons', type=int, default=100)
	parser.add_argument('--n_train', type=int, default=10000)
	parser.add_argument('--n_test', type=int, default=10000)
	parser.add_argument('--update_interval', type=int, default=250)
	parser.add_argument('--dt', type=float, default=1)
	parser.add_argument('--nu_pre', type=float, default=1e-4)
	parser.add_argument('--nu_post', type=float, default=1e-2)
	parser.add_argument('--c_inhib', type=float, default=17.4)
	parser.add_argument('--train_time', type=int, default=350)
	parser.add_argument('--train_rest', type=int, default=150)
	parser.add_argument('--test_time', type=int, default=350)
	parser.add_argument('--test_rest', type=int, default=150)
	parser.add_argument('--tc_pre', type=int, default=20)
	parser.add_argument('--tc_post', type=int, default=20)
	parser.add_argument('--wmax', type=float, default=1.0)
	parser.add_argument('--gpu', type=str, default='True')
	parser.add_argument('--plot', type=str, default='False')

	# Place parsed arguments in local scope.
	args = parser.parse_args()
	args = vars(args)
	locals().update(args)

	# Print out argument values.
	print('\nOptional argument values:')
	for key, value in args.items():
		print('-', key, ':', value)

	print('\n')

	# Convert string arguments into boolean datatype.
	plot = plot == 'True'

	# Set torch, torch-GPU, and numpy random number generator.
	np.random.seed(seed)

	# Initialize the spiking neural network.
	network = ETH(seed, n_input, n_neurons, (n_train, n_test), dt, (nu_pre, nu_post), c_inhib, \
		(train_time, train_rest, test_time, test_rest), (tc_pre, tc_post), update_interval, wmax, gpu)

	# Get training, test data from disk.
	if mode == 'train':
		data = get_labeled_data('train', train=True)
	elif mode == 'test':
		data = get_labeled_data('test', train=False)

	# Convert data into torch Tensors.
	if mode == 'train':
		X, y = data['X'], data['y']
	elif mode == 'test':
		X, y = data['X'], data['y']

	# Count spikes from each neuron on each example (between update intervals).
	spike_monitor = np.zeros([network.update_interval, network.n_neurons])

	# Keep track of correct classifications for performance monitoring.
	correct = { scheme : 0 for scheme in network.voting_schemes }
	total_correct = { scheme : 0 for scheme in network.voting_schemes }

	if mode == 'train':
		image_time = network.sim_times['train_time']
		rest_time = network.sim_times['train_rest']
	elif mode == 'test':
		image_time = network.sim_times['test_time']
		rest_time = network.sim_times['test_rest']

	# Special "zero data" used for network rest period between examples.
	zero_data = np.zeros([rest_time, n_input])

	# Run network simulation.
	plt.ion()
	best_accuracy = 0
	start = timeit.default_timer()
	iter_start = timeit.default_timer()
<<<<<<< HEAD
	for idx, (image, target) in enumerate(zip(X, y)):
=======
	for idx in range(n_train):
		image, target = X[idx], y[idx]

>>>>>>> 2ba15f47
		if mode == 'train':
			if idx > 0 and idx % network.update_interval == 0:
				# Assign labels to neurons based on network spiking activity.
				network.assign_labels(y[idx - network.update_interval : idx], spike_monitor)

				# Assess performance of network on last `update_interval` examples.
				print()
				for scheme in network.performances.keys():
					network.performances[scheme].append(correct[scheme] / update_interval)  # Calculate percent correctly classified.
					correct[scheme] = 0  # Reset number of correct examples.
					print(scheme, ':', network.performances[scheme])

					# Save best accuracy.
					if network.performances[scheme][-1] > best_accuracy:
						best_accuracy = network.performances[scheme][-1]
						save_params(network.get_weights(), '.'.join(['_'.join(['X_Ae', network.fname]), 'npy']))
						save_params(network.get_theta(), '.'.join(['_'.join(['theta', network.fname]), 'npy']))
						save_assignments(network.get_assignments(), '.'.join(['_'.join(['assignments', network.fname]), 'npy']))

				print()

		# Print progress through dataset.
		if idx % 10 == 0:
			if mode == 'train':
				print('Training progress: (%d / %d) - Elapsed time: %.4f' % (idx, n_train, timeit.default_timer() - start))
			elif mode == 'test':
				print('Test progress: (%d / %d) - Elapsed time: %.4f' % (idx, n_test, timeit.default_timer() - start))

			start = timeit.default_timer()

		# Encode current input example as Poisson spike trains. 
		inpt = generate_spike_train(image, network.intensity, image_time)

		# Run network on Poisson-encoded image data.
		spikes = network.run(mode=mode, inpt=inpt, time=image_time)

		# Re-run image if there isn't any network activity.
		n_retries = 0
		while np.count_nonzero(spikes['Ae']) < 5 and n_retries < 3:
			network.intensity += 1; n_retries += 1
			inpt = generate_spike_train(image, network.intensity, image_time)
			spikes = network.run(mode=mode, inpt=inpt, time=image_time)

		# Reset input intensity after any retries.
		network.intensity = 1

		# Classify network output (spikes) based on historical spiking activity.
		predictions = network.classify(spikes['Ae'])

		# If correct, increment counter variable.
		for scheme in predictions.keys():
			if predictions[scheme][0] == target[0]:
				correct[scheme] += 1
				total_correct[scheme] += 1

		# Run zero image on network for `rest_time`.
		network._reset()

		# Add spikes from this iteration to the spike monitor
		spike_monitor[idx % network.update_interval] = np.sum(spikes['Ae'], axis=0)

		# Optionally plot the excitatory, inhibitory spiking.
		if plot:
			if idx == 0:
				# Create figure for input image and corresponding spike trains.
				input_figure, [ax0, ax1, ax2] = plt.subplots(1, 3, figsize=(12, 6))
				im0 = ax0.imshow(image.reshape(network.n_input_sqrt, network.n_input_sqrt), cmap='binary')
				ax0.set_title('Original MNIST digit (Iteration %d)' % idx)
				im1 = ax1.imshow(np.sum(inpt, axis=0).reshape(network.n_input_sqrt, network.n_input_sqrt), cmap='binary')
				ax1.set_title('Sum of spike trains')
				im2 = ax2.imshow(inpt.T, cmap='binary')
				ax2.set_title('Poisson spiking representation')

				plt.tight_layout()

				# Create figure for excitatory and inhibitory neuron populations.
				spike_figure, [ax3, ax4] = plt.subplots(2, figsize=(10, 5))
				im3 = ax3.imshow(spikes['Ae'].T, cmap='binary')
				ax3.set_title('Excitatory spikes')
				im4 = ax4.imshow(spikes['Ai'].T, cmap='binary')
				ax4.set_title('Inhibitory spikes')

				plt.tight_layout()

				# Create figure for input to excitatory weights and excitatory neuron assignments.
				weights_figure, [ax5, ax6] = plt.subplots(1, 2, figsize=(10, 6))
				square_weights = get_square_weights(network.get_weights(), network.n_input_sqrt, network.n_neurons_sqrt)

				im5 = ax5.imshow(square_weights, cmap='hot_r', vmin=0, vmax=network.wmax)
				ax5.set_title('Input to excitatory weights')
				
				color = plt.get_cmap('RdBu', 11)
				assignments = network.get_assignments().reshape([network.n_neurons_sqrt, network.n_neurons_sqrt]).T
				im6 = ax6.matshow(assignments, cmap=color, vmin=-1.5, vmax=9.5)
				ax6.set_title('Neuron labels')

				div5 = make_axes_locatable(ax5)
				div6 = make_axes_locatable(ax6)
				cax5 = div5.append_axes("right", size="5%", pad=0.05)
				cax6 = div6.append_axes("right", size="5%", pad=0.05)

				plt.colorbar(im5, cax=cax5)
				plt.colorbar(im6, cax=cax6, ticks=np.arange(-1, 10))

				plt.tight_layout()

				# Create figure to display plots of training accuracy over time.
				if mode == 'train':
					perf_figure, ax11 = plt.subplots()
					for scheme in network.voting_schemes:
						ax11.plot(range(len(network.performances[scheme])), network.performances[scheme], label=scheme)

					ax11.set_xlim([0, n_train / update_interval + 1])
					ax11.set_ylim([0, 1])
					ax11.set_title('Network performance')
					ax11.legend()
			else:
				# Re-draw plotting data after each iteration.
				im0.set_data(image.reshape(network.n_input_sqrt, network.n_input_sqrt))
				im1.set_data(np.sum(inpt, axis=0).reshape(network.n_input_sqrt, network.n_input_sqrt))
				im2.set_data(inpt.T)
				im3.set_data(spikes['Ae'].T)
				im4.set_data(spikes['Ai'].T)

				square_weights = get_square_weights(network.get_weights(), network.n_input_sqrt, network.n_neurons_sqrt)
				
				im5.set_data(square_weights)

				assignments = network.get_assignments().reshape([network.n_neurons_sqrt, network.n_neurons_sqrt]).T
				im6.set_data(assignments)

				if mode == 'train':
					ax11.clear()
					for scheme in network.voting_schemes:
						ax11.plot(range(len(network.performances[scheme])), network.performances[scheme], label=scheme)

					ax11.set_xlim([0, n_train / update_interval])
					ax11.set_ylim([0, 1])
					ax11.set_title('Network performance')
					ax11.legend()

				# Update title of input digit plot to reflect current iteration.
				ax0.set_title('Original MNIST digit (Iteration %d)' % idx)
			
			plt.pause(1e-8)

	results = {}
	for scheme in network.voting_schemes:
		if mode == 'train':
			results[scheme] = 100 * total_correct[scheme] / n_train
			print('Training accuracy for voting scheme %s:' % scheme, results[scheme])
		elif mode == 'test':
			results[scheme] = 100 * total_correct[scheme] / n_test
			print('Test accuracy for voting scheme %s:' % scheme, results[scheme])

	# Save out network parameters and assignments for the test phase.
	if mode == 'train':
		save_params(network.get_weights(), '.'.join(['_'.join(['X_Ae', network.fname]), 'npy']))
		save_params(network.get_theta(), '.'.join(['_'.join(['theta', network.fname]), 'npy']))
		save_assignments(network.get_assignments(), '.'.join(['_'.join(['assignments', network.fname]), 'npy']))

	if mode == 'test':
<<<<<<< HEAD
		results = pd.DataFrame([ [ network.fname ] + list(results.values()) ], columns=[ 'Parameters' ] + list(results.keys()))
		if not str(network.n_neurons) + '_results.csv' in os.listdir(results_path):
			results.to_csv(os.path.join(results_path, 'results.csv'), index=False)
=======
		results = pd.DataFrame([ [ network.fname ] + list(results.values()) ], \
									columns=[ 'Parameters' ] + list(results.keys()))

		results_fname = '_'.join([str(network.n_neurons), 'results.csv'])
		if not results_fname in os.listdir(results_path):
			results.to_csv(os.path.join(results_path, results_fname), index=False)
>>>>>>> 2ba15f47
		else:
			all_results = pd.read_csv(os.path.join(results_path, results_fname))
			all_results = pd.concat([all_results, results], ignore_index=True)
			all_results.to_csv(os.path.join(results_path, results_fname), index=False)<|MERGE_RESOLUTION|>--- conflicted
+++ resolved
@@ -406,13 +406,9 @@
 	best_accuracy = 0
 	start = timeit.default_timer()
 	iter_start = timeit.default_timer()
-<<<<<<< HEAD
-	for idx, (image, target) in enumerate(zip(X, y)):
-=======
 	for idx in range(n_train):
 		image, target = X[idx], y[idx]
 
->>>>>>> 2ba15f47
 		if mode == 'train':
 			if idx > 0 and idx % network.update_interval == 0:
 				# Assign labels to neurons based on network spiking activity.
@@ -575,18 +571,12 @@
 		save_assignments(network.get_assignments(), '.'.join(['_'.join(['assignments', network.fname]), 'npy']))
 
 	if mode == 'test':
-<<<<<<< HEAD
-		results = pd.DataFrame([ [ network.fname ] + list(results.values()) ], columns=[ 'Parameters' ] + list(results.keys()))
-		if not str(network.n_neurons) + '_results.csv' in os.listdir(results_path):
-			results.to_csv(os.path.join(results_path, 'results.csv'), index=False)
-=======
 		results = pd.DataFrame([ [ network.fname ] + list(results.values()) ], \
 									columns=[ 'Parameters' ] + list(results.keys()))
 
 		results_fname = '_'.join([str(network.n_neurons), 'results.csv'])
 		if not results_fname in os.listdir(results_path):
 			results.to_csv(os.path.join(results_path, results_fname), index=False)
->>>>>>> 2ba15f47
 		else:
 			all_results = pd.read_csv(os.path.join(results_path, results_fname))
 			all_results = pd.concat([all_results, results], ignore_index=True)
